# PR Tracker - GitHub Pull Request Management Extension

<p align="center">
  <img src="./screenshots/light-theme.jpg" alt="PR Tracker Light Theme Screenshot" width="600" />
</p>

Chrome webstore link: [PR Tracker for Chrome](https://chromewebstore.google.com/detail/pr-tracker/kfeglmkcicfmegclihokchplngcokgil)

A browser extension to help you efficiently track and manage your GitHub pull requests. The extension provides status updates, filtering capabilities, and visual indicators for PR age, review status, and CI/build status.

## Features

- **PR Status Tracking**:

    - Visual indicators for PR age and staleness
    - Review status (approved, changes requested, pending)
    - CI/build status indicators
    - Draft PR indicators

- **Advanced Filtering**:

    - Filter by PR age (today, this week, older)
    - Filter by review status
    - Filter by CI status
    - Filter draft vs. ready PRs
    - Full text search across PR titles and repositories

- **Smart Sorting Options**:

    - Sort by newest/oldest
    - Sort by urgency (based on reviewer count)
    - Sort by staleness (prioritizing unreviewed PRs)

- **Visual Features**:
    - Dark/Light mode support
    - Reviewer avatars and counts
    - Status badges with intuitive colors
    - Timestamp indicators

## Installation

Download the extension from the Chrome Web Store or Firefox Add-ons site, or build it from source.

Chrome webstore link: [PR Tracker for Chrome](https://chromewebstore.google.com/detail/pr-tracker/kfeglmkcicfmegclihokchplngcokgil)

Firefox add-ons link: [PR Tracker for Firefox](https://addons.mozilla.org/en-US/firefox/addon/pr-tracker/)

OR

1. Clone the repository:

    ```bash
    git clone https://github.com/yourusername/pr-tracker.git
    cd pr-tracker
    ```

2. Install dependencies:

    ```bash
    npm install
    ```

3. Build the extension:

    - For Chrome:
        ```bash
        npm run build:chrome
        ```
    - For Firefox:
        ```bash
        npm run build:firefox
        ```

4. Load the extension:

    - Chrome:

        1. Open `chrome://extensions/`
        2. Enable "Developer mode"
        3. Click "Load unpacked"
        4. Select the `dist-chrome` directory

    - Firefox:
        1. Open `about:debugging`
        2. Click "This Firefox"
        3. Click "Load Temporary Add-on"
        4. Select any file from the `dist-firefox` directory

## Usage

1. After installation, click the extension icon in your browser toolbar
2. Generate a GitHub personal access token with `repo` scope
3. Enter your token in the extension's authentication screen
4. **Create a password** to encrypt your token (required for security; this password is never stored and cannot be recovered)
5. Optionally, choose to remember your password for 12 hours for convenience
6. Start tracking your PRs!

## Password & Encryption

- Your GitHub token is **encrypted** using a password you create. This password is never stored or transmitted.
- If you forget your password, you must reset the extension and re-enter your token.
- You can choose to remember your password for 12 hours (stored in session memory, not persistent disk).

## Notifications

- The extension can show desktop notifications for new PR assignments or updates.
- You can toggle notifications on/off from the extension popup.
- **Note:** Notifications work only if the "Remember password" option is selected. This is required so the extension can access your token in the background to check for new PRs and send notifications.

## Screenshots

Light Theme:

![Light Theme](./screenshots/light-theme.png)

Dark Theme:

![Dark Theme](./screenshots/dark-theme.png)

## Troubleshooting / FAQ

- **Token not working?** Ensure it has the `repo` scope. You can [generate a new token here](https://github.com/settings/tokens/new?scopes=repo&description=PR%20Tracker).
- **Forgot your password?** There is no recovery. Use the "Reset App" button to start over.
- **No PRs showing?** Make sure your token is valid and you have open PRs assigned or authored.
- **Notifications not working?** Check your browser's notification permissions.

## Tests

To run end-to-end (E2E) tests for the PR Tracker extension, follow these steps:

### Prerequisites

- Node.js 20 or later
- Chrome and/or Firefox installed
- Extension built for the respective browsers:
    - Run `npm run build:chrome` for Chrome testing
    - Run `npm run build:firefox` for Firefox testing

### Setting Up Authentication for Testing

The extension requires a GitHub personal access token for authentication. To simplify testing, use a `.env.test` file to store your token:

1. Copy the `.env.test.example` file in the project root and rename it to `.env.test`:

    ```bash
    cp .env.test.example .env.test
    ```

2. Open `.env.test` and set your GitHub token value:

    ```env
    GITHUB_TOKEN=your_github_token_here
    ```

    Replace `your_github_token_here` with a valid GitHub token that has the necessary permissions (`repo` scope).

> **IMPORTANT**: Never commit your `.env.test` file to version control. It's already added to `.gitignore`.

### Running Tests

#### Basic Extension Tests

Test the extension UI components:

```bash
npm run test:extension:chrome
```

#### Debug Mode

To run tests with a visible browser window (not headless):

```bash
npm run test:extension:chrome:debug
<<<<<<< HEAD
```
=======
```

### Troubleshooting

- **Extension not found**: Make sure you've built the extension before running tests
- **Authentication failing**: Verify your GitHub token is valid and has the correct permissions
- **Element not found errors**: Check that selectors are properly defined and exist in the DOM
- **Tests timing out**: Increase the timeout values in the appropriate wait calls

## Usage

1. After installation, click the extension icon in your browser toolbar
2. Generate a GitHub personal access token with `repo` scope
3. Enter your token in the extension's authentication screen
4. **Create a password** to encrypt your token (required for security; this password is never stored and cannot be recovered)
5. Optionally, choose to remember your password for 12 hours for convenience
6. Start tracking your PRs!

## Password & Encryption

- Your GitHub token is **encrypted** using a password you create. This password is never stored or transmitted.
- If you forget your password, you must reset the extension and re-enter your token.
- You can choose to remember your password for 12 hours (stored in session memory, not persistent disk).

## Notifications

- The extension can show desktop notifications for new PR assignments or updates.
- You can toggle notifications on/off from the extension popup.
- **Note:** Notifications work only if the "Remember password" option is selected. This is required so the extension can access your token in the background to check for new PRs and send notifications.

## Screenshots

Light Theme:

![Light Theme](./screenshots/light-mode.jpg)

Dark Theme:

![Dark Theme](./screenshots/dark-mode.jpg)

## Troubleshooting / FAQ

- **Token not working?** Ensure it has the `repo` scope. You can [generate a new token here](https://github.com/settings/tokens/new?scopes=repo&description=PR%20Tracker).
- **Forgot your password?** There is no recovery. Use the "Reset App" button to start over.
- **No PRs showing?** Make sure your token is valid and you have open PRs assigned or authored.
- **Notifications not working?** Check your browser's notification permissions.
>>>>>>> 6599ba0b
<|MERGE_RESOLUTION|>--- conflicted
+++ resolved
@@ -172,53 +172,4 @@
 
 ```bash
 npm run test:extension:chrome:debug
-<<<<<<< HEAD
-```
-=======
-```
-
-### Troubleshooting
-
-- **Extension not found**: Make sure you've built the extension before running tests
-- **Authentication failing**: Verify your GitHub token is valid and has the correct permissions
-- **Element not found errors**: Check that selectors are properly defined and exist in the DOM
-- **Tests timing out**: Increase the timeout values in the appropriate wait calls
-
-## Usage
-
-1. After installation, click the extension icon in your browser toolbar
-2. Generate a GitHub personal access token with `repo` scope
-3. Enter your token in the extension's authentication screen
-4. **Create a password** to encrypt your token (required for security; this password is never stored and cannot be recovered)
-5. Optionally, choose to remember your password for 12 hours for convenience
-6. Start tracking your PRs!
-
-## Password & Encryption
-
-- Your GitHub token is **encrypted** using a password you create. This password is never stored or transmitted.
-- If you forget your password, you must reset the extension and re-enter your token.
-- You can choose to remember your password for 12 hours (stored in session memory, not persistent disk).
-
-## Notifications
-
-- The extension can show desktop notifications for new PR assignments or updates.
-- You can toggle notifications on/off from the extension popup.
-- **Note:** Notifications work only if the "Remember password" option is selected. This is required so the extension can access your token in the background to check for new PRs and send notifications.
-
-## Screenshots
-
-Light Theme:
-
-![Light Theme](./screenshots/light-mode.jpg)
-
-Dark Theme:
-
-![Dark Theme](./screenshots/dark-mode.jpg)
-
-## Troubleshooting / FAQ
-
-- **Token not working?** Ensure it has the `repo` scope. You can [generate a new token here](https://github.com/settings/tokens/new?scopes=repo&description=PR%20Tracker).
-- **Forgot your password?** There is no recovery. Use the "Reset App" button to start over.
-- **No PRs showing?** Make sure your token is valid and you have open PRs assigned or authored.
-- **Notifications not working?** Check your browser's notification permissions.
->>>>>>> 6599ba0b
+```